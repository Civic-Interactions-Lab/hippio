--- conflicted
+++ resolved
@@ -79,7 +79,7 @@
   //   }
   // }, [phaserRef.current?.scene, sendMessage, userId, connectedUsers]);
 
-<<<<<<< HEAD
+
   useEffect(() => {
   if (lastMessage?.type === 'PLAYER_MOVE_BROADCAST') {
     const { userId: movingUserId, x, y } = lastMessage.payload;
@@ -96,7 +96,7 @@
   }
 }, [lastMessage, userId, clearLastMessage]);
 
-=======
+
   // If the server broadcasts a game start message, apply mode settings
   // to the Phaser scene.
   useEffect(() => {
@@ -116,7 +116,7 @@
     }
 
   }, [lastMessage, clearLastMessage]);
->>>>>>> 70e1adb0
+
   
     // Listens for broadcasts from the server about food selection
     useEffect(() => {
