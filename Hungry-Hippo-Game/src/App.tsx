--- conflicted
+++ resolved
@@ -1,24 +1,13 @@
-<<<<<<< HEAD
-import { BrowserRouter } from 'react-router-dom';
-import AppRoutes from './router';
-
-=======
 import { BrowserRouter, Routes, Route } from 'react-router-dom';
 import LandingPage from './pages/LandingPage/LandingPage';
 import GamePage from './pages/GamePage/GamePage';
 import Presenter from './pages/PresenterPage/Presenter';
 import RoleSelect from './pages/RoleSelection/RoleSelect';
 import { Navigate } from 'react-router-dom';
->>>>>>> e7b69ce9
 
 function App() {
   return (
     <BrowserRouter>
-<<<<<<< HEAD
-      
-        <AppRoutes/>
-     
-=======
       <Routes>
         <Route path="/" element={<LandingPage />} />
         <Route path="/gamepage/:sessionId" element={<GamePage />} />
@@ -30,7 +19,6 @@
         {/* Redirect to landing page */}
         <Route path="*" element={<Navigate to="/" replace />} />
       </Routes>
->>>>>>> e7b69ce9
     </BrowserRouter>
   );
 }
