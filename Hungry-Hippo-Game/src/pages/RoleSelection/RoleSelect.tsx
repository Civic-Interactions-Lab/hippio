import { useEffect, useState } from 'react';
import styles from './RoleSelect.module.css';
import { useLocation, useNavigate, useParams } from 'react-router-dom';
import { useWebSocket } from '../../contexts/WebSocketContext';
import { HIPPO_COLORS } from '../../config/hippoColors';  
import { EventBus } from '../../game/EventBus';
import { updatePlayerInSessionStorage } from '../../components/Storage/Storage';

/**
 * RoleSelect - React component for selecting a player's role in the game.
 *
 * <p>Purpose:
 * - Allows the user to choose between two roles: "Hippo Player" or "AAC User".
 * - Prevents navigation to the next game screen until a role is selected.
 * - Highlights the selection dropdown in red if the user attempts to proceed without selecting a role.
 * - Navigates to the game page with the session ID from the URL when valid input is provided.
 *
 * <p>Data Fields:
 * - role: string
 *   - The selected role by the user.
 *   - Empty by default until the user makes a choice.
 *
 * - error: boolean
 *   - True when no role is selected and the user attempts to proceed.
 *   - Used to trigger UI feedback like red border styling.
 *
 * - sessionId: string | undefined
 *   - Retrieved from the route parameters using `useParams()`.
 *   - Represents the unique session identifier needed for routing to the game page.
 *
 * <p>Methods:
 * - handleStart(): void
 *   - Purpose: Validates the role selection and navigates to the game page using the session ID.
 *   - Pre-condition: A role must be selected and sessionId must be defined.
 *   - Post-condition: Navigates to `/gamepage/{sessionId}` if role is valid.
 *   - Parameters: None
 *   - Return value: void
 *   - Exceptions: None explicitly thrown, but `sessionId` may be undefined.
 *     Recovery: Navigation is blocked until valid data is provided.
 *
 * - handleRoleChange(e: React.ChangeEvent<HTMLSelectElement>): void
 *   - Purpose: Updates role state when the user changes their selection.
 *   - Pre-condition: User selects a value from the dropdown.
 *   - Post-condition: Updates internal `role` state; clears error if one was previously set.
 *   - Parameters:
 *     - e: React.ChangeEvent<HTMLSelectElement> — the DOM event triggered by changing the selection.
 *   - Return value: void
 *   - Exceptions: None
 *
 * <p>UI Behavior:
 * - If `role` is not selected, the dropdown will receive a red border and an alert will be shown.
 * - ButtonClick component triggers `handleStart` on click.
 */

function playAudio(src: string) {
  const audio = new Audio(src);
  audio.play().catch(error => {
    console.error('Error playing audio:', error);
  });
}

function RoleSelect() {
  const navigate = useNavigate();
  const { sessionId } = useParams<{ sessionId: string }>();
  const location = useLocation();

  const generateUsername = () => {
    const num = Math.floor(Math.random() * 1000);
    return `User${String(num).padStart(3, '0')}`;
  };

  const [role, setRole] = useState<string>(''); 
  const [selectedColor, setSelectedColor] = useState<string | null>(null);
  const [username] = useState(location.state?.userId || generateUsername());
  const [waiting, setWaiting] = useState(false);
  const [showClosedSession, setShowClosedSession] = useState(false);
  const { connectedUsers, gameStarted, sendMessage, isConnected, lastMessage, clearLastMessage } = useWebSocket();

  // State to track colors already taken by connected users
  const [takenColors, setTakenColors] = useState<string[]>([]);

  // Count connected users by role
  const HIPPO_PLAYER_LIMIT = 4;
  const AAC_USER_LIMIT = 1;
  const hippoPlayersCount = connectedUsers.filter(user => user.role === 'Hippo Player').length;
  const aacUsersCount = connectedUsers.filter(user => user.role === 'AAC User').length;
  const isHippoRoleFull = hippoPlayersCount >= HIPPO_PLAYER_LIMIT;
  const isAacRoleFull = aacUsersCount >= AAC_USER_LIMIT;

<<<<<<< HEAD
  // If presenter closes the session before game starts, go back to main page
  useEffect(() => {
    if (lastMessage?.type === 'SESSION_CLOSED') {
        setShowClosedSession(true);
        clearLastMessage?.();
    }
  }, [lastMessage, clearLastMessage]);
=======
  // Play audio when the component mounts
  useEffect(() => {
    playAudio('/audio/role-select/select-your-role.mp3');
  }, []);
>>>>>>> 2da8c968

  // Effect to handle WebSocket connection and game resetting
  useEffect(() => {
    const handleResetGame = () => {
      console.log('[RoleSelect] RESET_GAME received - entering waiting state');
      setWaiting(true);
    };

    EventBus.on('RESET_GAME', handleResetGame);

    return () => {
      EventBus.off('RESET_GAME', handleResetGame);
    };
  }, []);

  // Navigate to the next page depending on the selected role.
  // and pass ALL player info in the state for the next page to use.
  // Effect to navigate when gameStarted becomes true
  useEffect(() => {
    if (!waiting) return; // Only navigate if waiting is true (after Next clicked)

    if (gameStarted) {
      console.log('[RoleSelect] Game started, navigating...');
      if (role === 'AAC User') {
        navigate(`/aac/${sessionId}/${username}/${role}`, {
          state: { userId: username, role },
        });
      } else if (role === 'Hippo Player') {
        navigate(`/hippo/${sessionId}/${username}/${role}`, {
          state: { userId: username, role, color: selectedColor },
        });
      }
      else if (role === 'Spectator') {
        navigate(`/spectator/${sessionId}/${username}`, {
          state: { userId: username, role },
        });
      }
    }
  }, [gameStarted, waiting, role, selectedColor, sessionId, username, navigate]);

  useEffect(() => {
    if (sessionId && username && isConnected) {
      sendMessage({
        type: 'PLAYER_JOIN',
        payload: {
          sessionId,
          userId: username,
          role: 'pending',
        },
      });
      updatePlayerInSessionStorage(sessionId, { userId: username, role: 'pending' });
    }
  }, [sessionId, username, isConnected, sendMessage]);

  // Listen for updates on which colors are taken by other players
  useEffect(() => {
    const colors = connectedUsers
      .filter(user => user.role === 'Hippo Player' && user.color)
      .map(user => user.color)
      .filter((color): color is string => typeof color === 'string');
    setTakenColors(colors);
  }, [connectedUsers]);

  // Reset role if AAC User is selected and the role is full
  useEffect(() => {
    if (!waiting && role === 'AAC User' && isAacRoleFull) {
        setRole('');
    }
  }, [connectedUsers, role, isAacRoleFull]);
  /**
   * Handles the logic for starting the game after a role is selected.
   *
   * <p>This function validates that a role has been selected. It then sends a POST request
   * to the server to update the user's role for the current session. Upon a successful
   * update, the user is navigated to the appropriate game page based on their role.
   *
   * <p>If no role is selected, an error state is triggered and the function exits early.
   * If the server fails to update the role, an alert is shown to the user.
   *
   * @async
   * @function handleStart
   * @returns {Promise<void>} Resolves after role is updated and user is navigated to next page.
   */
  const handleStart = () => {
    if (!role && !selectedColor) {
        return;
    }

    playAudio('/audio/role-select/waiting-for-game-to-start.mp3');
    sendMessage({
        type: 'PLAYER_JOIN',
        payload: {
          sessionId,
          userId: username,
          role,
          color: selectedColor,
        },
    });

    if (sessionId) {
      updatePlayerInSessionStorage(sessionId, { userId: username, role, color: selectedColor });
    }

    setWaiting(true);
  };

  // Handle role selection
  const handleRoleSelect = (selectedRole: string) => {
    if (selectedRole === 'Hippo Player') {
      playAudio('/audio/role-select/hippo-player.mp3');
    } else if (selectedRole === 'AAC User') {
      playAudio('/audio/role-select/aac-user.mp3');
    }

    // If switching from Hippo Player to AAC User, release the color
    if (role === 'Hippo Player' && selectedColor) {
      sendMessage({
        type: 'SELECT_COLOR',
        payload: { sessionId, userId: username, color: null }
      });
    }
    setRole(selectedRole);
    setSelectedColor(null);

    if (sessionId) {
      updatePlayerInSessionStorage(sessionId, { userId: username, role: selectedRole, color: null });
    }
  };

  const handleCancel = () => {
    navigate('/');
  };

  // Handle color selection for Hippo Player
  const handleColorSelect = (hippo: { color: string, audioSrc: string }) => {
    setSelectedColor(hippo.color);
    const audio = new Audio(hippo.audioSrc);
    audio.play();

    sendMessage({
        type: 'SELECT_COLOR',
        payload: { sessionId, userId: username, color: hippo.color }
    });

    if (sessionId) {
      updatePlayerInSessionStorage(sessionId, { userId: username, role, color: hippo.color });
    }
  };

  const isNextDisabled = !role || (role === 'Hippo Player' && !selectedColor)

  return (
    <div className={styles.containerImg}>
      {/* Popup for session closed by host */}
      {showClosedSession && (
        <div className={styles.closedSessionOverlay}>
          <div className={styles.closedSessionContent}>
            <button onClick={handleCancel} className={styles.closedSessionCloseButton}>✖</button>
            <h3>Session Closed</h3>
            <p>The host has left the lobby.</p>
            <button onClick={handleCancel} className={styles.closedSessionOkButton}>
                OK
            </button>
        </div>
      </div>
      )}
      <div className={styles.roleContainer}>
        <button
          className={styles.closeButton}
          onClick={handleCancel}
          aria-label="Close"
        >
          ✖
        </button>

        {waiting ? (
          <h2 className={styles.waitingText}>Waiting for game to start...</h2>
        ) : (
          <>
            {/* Role Selection Header */}
            <h3 className={styles.selectRoleTitle}>Select Your Role</h3>
            <div className={styles.roleChoiceContainer}>
              {/* Hippo Player Choice Button */}
              <button 
                className={`${styles.roleChoiceButton} ${role === 'Hippo Player' ? styles.selected : ''}`}
                onClick={() => handleRoleSelect('Hippo Player')}
                disabled={isHippoRoleFull}
              >
                <img src="/assets/hippos/outlineHippo.png" alt="Hippo Player" className={styles.roleIcon} />
                <span>Hippo Player {isHippoRoleFull ? '(Full)' : ''}</span>
              </button>

              {/* AAC User Choice Button */}
              <button 
                className={`${styles.roleChoiceButton} ${role === 'AAC User' ? styles.selected : ''}`}
                onClick={() => handleRoleSelect('AAC User')}
                disabled={isAacRoleFull}
              >
                <img src="/assets/aacDevice.png" alt="AAC User" className={styles.roleIcon} />
                <span>AAC User {isAacRoleFull ? '(Full)' : ''}</span>
              </button>
            </div>

            {/* Color Selection for Hippo Player */}
            {role === 'Hippo Player' && (
              <div className={styles.colorSelectionContainer}>
                  <h3 className={styles.selectColorTitle}>Choose your Hippo</h3>
                  <div className={styles.hippoGrid}>
                      {HIPPO_COLORS.map((hippo) => (
                          <button
                              key={hippo.color}
                              className={`${styles.colorButton} ${selectedColor === hippo.color ? styles.selected : ''}`}
                              disabled={takenColors.includes(hippo.color) && hippo.color !== selectedColor}
                              onClick={() => handleColorSelect(hippo)}
                          >
                              <img src={hippo.imgSrc} alt={hippo.color} className={styles.hippoImage} />
                          </button>
                      ))}
                  </div>
              </div>
            )}
            <button className={styles.nextButton} onClick={handleStart} disabled={isNextDisabled}>
              Next
            </button>
          </>
        )}
      </div>
    </div>
  );
}

export default RoleSelect;<|MERGE_RESOLUTION|>--- conflicted
+++ resolved
@@ -87,7 +87,6 @@
   const isHippoRoleFull = hippoPlayersCount >= HIPPO_PLAYER_LIMIT;
   const isAacRoleFull = aacUsersCount >= AAC_USER_LIMIT;
 
-<<<<<<< HEAD
   // If presenter closes the session before game starts, go back to main page
   useEffect(() => {
     if (lastMessage?.type === 'SESSION_CLOSED') {
@@ -95,12 +94,11 @@
         clearLastMessage?.();
     }
   }, [lastMessage, clearLastMessage]);
-=======
+
   // Play audio when the component mounts
   useEffect(() => {
     playAudio('/audio/role-select/select-your-role.mp3');
   }, []);
->>>>>>> 2da8c968
 
   // Effect to handle WebSocket connection and game resetting
   useEffect(() => {
