--- conflicted
+++ resolved
@@ -153,11 +153,7 @@
   }, []);
 
   // If GAME_OVER navigate to victory route.
-<<<<<<< HEAD
   // Also, pass the scores and colors of connected users to the Victory page.
-=======
-  // Pass the scores and colors of connected users to the Victory page.
->>>>>>> a5bd5ac0
   // If sessionId is not present, navigate to home.
   useEffect(() => {
     const handleGameOver = () => {
