--- conflicted
+++ resolved
@@ -47,14 +47,11 @@
    */
   private localPlayerId!: string;
 
-<<<<<<< HEAD
-
 
   private lastSentX: number | null = null;
   private lastSentY: number | null = null;
   private lastMoveSentAt: number = 0;
 
-=======
   /**
    * Settings for the game mode, which can be adjusted based on the game difficulty.
    * @private
@@ -62,7 +59,7 @@
   private modeSettings: ModeSettings = { fruitSpeed: 500, allowPenalty: true }; // fallback default easy
 
 
->>>>>>> 70e1adb0
+
   constructor() {
     super('Game');
   }
@@ -80,17 +77,17 @@
     this.sendMessage = data.sendMessage;
     this.localPlayerId = data.localPlayerId;
     this.sessionId = data.sessionId;
-<<<<<<< HEAD
+
     this.lastMoveSentAt = 0;
     this.lastSentX = null;
     this.lastSentY = null;
-=======
+
 
     if (data.modeSettings) {
         this.modeSettings = data.modeSettings;
         console.log('[Game] Mode settings applied in init:', this.modeSettings);
     }
->>>>>>> 70e1adb0
+
   
     if (data.connectedUsers) {
       data.connectedUsers 
