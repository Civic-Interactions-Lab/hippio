{
  "sessions": {
    "ABCDE": [
      {
        "userId": "User630",
        "role": "Hippo Player"
      },
      {
        "userId": "User642",
        "role": "Hippo Player"
      },
      {
        "userId": "User808",
        "role": "AAC User"
      }
    ],
    "95K7O": [
      {
        "userId": "User183",
        "role": "Hippo Player"
      }
    ],
    "36A7N": [],
    "6OCZO": [],
    "2NRXJ": [],
    "D65XI": [],
    "DIFHY": [],
    "KU36W": [],
    "RN3IR": [],
    "U3B6B": [],
    "XQE4W": [],
    "0MF1A": [],
    "2ZMXT": [],
    "KDJ11": [],
    "ZVRM2": [],
    "23SZM": [],
    "MJWGA": [],
    "6Y7VO": [],
    "I4PIS": [],
    "N539N": [],
    "BUSH2": [],
    "0YE1O": [],
    "7GRSD": [],
    "CJ2VD": [],
    "61G2E": [],
    "LBD40": [],
    "5VE13": [],
    "2WSZ7": [],
    "P8L70": [],
    "8FJTN": [],
    "HUTII": [],
    "LR702": [],
    "PJ4Q1": [],
    "OIPV8": [],
    "JK7ZK": [],
    "OI3PG": [],
    "17BD8": [],
    "JYZ8O": [],
    "YW6NU": [],
    "XEZMA": [],
    "TTHE5": [],
    "T54AX": [],
    "Q9BVE": [],
<<<<<<< HEAD
    "L77NW": [],
    "UTYPD": [],
    "T82G7": [],
    "EWLAI": [],
    "SENU9": []
=======
    "CCM2P": [],
    "GGQT8": [],
    "3W5GA": [],
    "784SU": [],
    "MTK4Y": [],
    "5D7BM": [],
    "Z5TBQ": [],
    "DYZFJ": []
>>>>>>> 6f03c206
  }
}<|MERGE_RESOLUTION|>--- conflicted
+++ resolved
@@ -61,21 +61,6 @@
     "TTHE5": [],
     "T54AX": [],
     "Q9BVE": [],
-<<<<<<< HEAD
-    "L77NW": [],
-    "UTYPD": [],
-    "T82G7": [],
-    "EWLAI": [],
-    "SENU9": []
-=======
-    "CCM2P": [],
-    "GGQT8": [],
-    "3W5GA": [],
-    "784SU": [],
-    "MTK4Y": [],
-    "5D7BM": [],
-    "Z5TBQ": [],
-    "DYZFJ": []
->>>>>>> 6f03c206
+
   }
 }