--- conflicted
+++ resolved
@@ -244,8 +244,7 @@
               console.error('Error creating session:', err);
             }
           }
-<<<<<<< HEAD
-        } 
+        }
         // Create CSV file with header for this session
         const logsDir = path.join(__dirname, "logs");
         if (!fs.existsSync(logsDir)) {
@@ -254,8 +253,7 @@
         const logFilePath = path.join(__dirname, "logs", sessionId + "_player_actions_log.csv");
         if (!fs.existsSync(logFilePath)) {
           fs.writeFileSync(logFilePath, "timestamp,playerId,actionType,details\n");
-=======
->>>>>>> af808016
+
         }
         ws.send(JSON.stringify({
           type: 'SESSION_CREATED',
@@ -274,16 +272,11 @@
             x,
             y
           }
-<<<<<<< HEAD
-         });
+
+        });
         logPlayerAction(sessionId, userId, "moved", `x: ${x}, y: ${y}`);
-        }
-        
-=======
-        });
-      }
-
->>>>>>> af808016
+      }
+
       // When a player joins, store their WebSocket connection in the correct session room
       if (data.type === 'PLAYER_JOIN') {
         const { sessionId, userId, role, color } = data.payload;
