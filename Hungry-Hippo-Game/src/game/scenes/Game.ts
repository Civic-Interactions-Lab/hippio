--- conflicted
+++ resolved
@@ -210,7 +210,6 @@
                 scores: { ...this.playerScores }
             });
 
-<<<<<<< HEAD
             if (this.sendMessageToServer) {
                 this.sendMessageToServer({
                     type: 'scoreUpdate',
@@ -218,13 +217,12 @@
                     scores: { ...this.playerScores }
                 });
             }
-=======
+
             EventBus.emit('fruit-eaten', {
                 foodId,
                 x: fruit.x,
                 y: fruit.y
             });
->>>>>>> b9628c98
         }
     };
 
